--- conflicted
+++ resolved
@@ -241,13 +241,12 @@
 
 def test_er5c():
     X, y = X_y_sample_1()
-<<<<<<< HEAD
     formula = SBFL(formula="ER5C")
     formula.fit(X, y)
     scores = formula.scores_
-    assert_allclose(scores[0], 0.0)
-    assert_allclose(scores[1], 0.0)
-    assert_allclose(scores[2], 1.0)
+    assert scores[0] == 0.0
+    assert scores[1] == 0.0
+    assert scores[2] == 1.0
 
 def test_sbi():
     X, y = X_y_sample_1()
@@ -319,12 +318,4 @@
     scores = formula.scores_
     assert scores[0] == 0.0
     assert_allclose(scores[1], 1.0)
-    assert_allclose(scores[2], 1.414213562)
-=======
-    sbfl = SBFL(formula="ER5C")
-    sbfl.fit(X, y)
-    scores = sbfl.scores_
-    assert scores[0] == 0.0
-    assert scores[1] == 0.0
-    assert scores[2] == 1.0
->>>>>>> ef06b2a9
+    assert_allclose(scores[2], 1.414213562)